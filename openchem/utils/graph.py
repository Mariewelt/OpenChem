from rdkit import Chem
import numpy as np


class Attribute:
    def __init__(self, attr_type, name, one_hot=True, values=None):
        if attr_type not in ['node', 'edge']:
            raise ValueError('Invalid value for attribute type: must be "node" ' 'or "edge"')
        self.attr_type = attr_type
        self.name = name
        if values is not None:
            self.n_values = len(values)
            self.attr_values = values
        self.one_hot = one_hot
        if self.one_hot:
            self.one_hot_dict = {}
            for i in range(self.n_values):
                tmp = np.zeros(self.n_values)
                tmp[i] = 1
                self.one_hot_dict[self.attr_values[i]] = tmp


class Node:
    def __init__(self, idx, rdmol, get_atom_attributes, has_3D=False):
        rdatom = rdmol.GetAtoms()[idx]
        self.node_idx = idx
        self.atom_type = rdatom.GetAtomicNum()
        self.attributes_dict = get_atom_attributes(rdatom)
        if has_3D:
            pos = rdmol.GetConformer().GetAtomPosition(idx)
            self.pos_x = pos.x
            self.pos_y = pos.y
            self.pos_z = pos.z

class Edge:
    def __init__(self, rdbond, get_bond_attributes=None):
        self.begin_atom_idx = rdbond.GetBeginAtomIdx()
        self.end_atom_idx = rdbond.GetEndAtomIdx()
        if get_bond_attributes is not None:
            self.attributes_dict = get_bond_attributes(rdbond)


class Graph:
    """Describes an undirected graph class"""
    def __init__(self, mol, max_size, get_atom_attributes, get_bond_attributes=None, kekulize=True, addHs=False, 
                 has_3D=False, from_rdmol=False):
        self.kekulize = kekulize
        self.addHs = addHs
        self.has_3D = has_3D
        if from_rdmol:
            self.smiles = Chem.MolToSmiles(mol)
        else:
            self.smiles = mol
        if from_rdmol:
            rdmol = mol
        else:
            rdmol = Chem.MolFromSmiles(mol)
            if self.addHs:
                rdmol = Chem.AddHs(rdmol)
        if kekulize:
            Chem.Kekulize(rdmol)
        self.num_nodes = rdmol.GetNumAtoms()
        self.num_edges = rdmol.GetNumBonds()

        self.nodes = []
        if has_3D:
            self.xyz = np.zeros((max_size, 3))
        num_atoms = rdmol.GetNumAtoms()
        for k in range(num_atoms):
            cur_node = Node(k, rdmol, get_atom_attributes, has_3D)
            self.nodes.append(cur_node)
            if has_3D:
                self.xyz[k, 0] = cur_node.pos_x
                self.xyz[k, 1] = cur_node.pos_y
                self.xyz[k, 2] = cur_node.pos_z

        adj_matrix = np.eye(self.num_nodes)

        self.edges = []
        for _, bond in enumerate(rdmol.GetBonds()):
            cur_edge = Edge(bond, get_bond_attributes)
            self.edges.append(cur_edge)
            adj_matrix[cur_edge.begin_atom_idx, cur_edge.end_atom_idx] = 1.0
            adj_matrix[cur_edge.end_atom_idx, cur_edge.begin_atom_idx] = 1.0
        self.adj_matrix = np.zeros((max_size, max_size))
        self.adj_matrix[:self.num_nodes, :self.num_nodes] = adj_matrix
        if get_bond_attributes is not None and len(self.edges) > 0:
            tmp = self.edges[0]
            self.n_attr = len(tmp.attributes_dict.keys())

    def get_node_attr_adj_matrix(self, attr):
        node_attr_adj_matrix = np.zeros((self.num_nodes, self.num_nodes, attr.n_values))
        attr_one_hot = []
        node_idx = []

        for node in self.nodes:
            tmp = attr.one_hot_dict[node.attributes_dict[attr.name]]
            attr_one_hot.append(tmp)
            node_attr_adj_matrix[node.node_idx, node.node_idx] = tmp
            node_idx.append(node.node_idx)

        for edge in self.edges:
            begin = edge.begin_atom_idx
            end = edge.end_atom_idx
            begin_one_hot = attr_one_hot[node_idx.index(begin)]
            end_one_hot = attr_one_hot[node_idx.index(end)]
            node_attr_adj_matrix[begin, end, :] = (begin_one_hot + end_one_hot) / 2

        return node_attr_adj_matrix

    def get_edge_attr_adj_matrix(self, all_atr_dict, max_size):
        fl = True
        for edge in self.edges:
            begin = edge.begin_atom_idx
            end = edge.end_atom_idx
            cur_features = []
            for attr_name in edge.attributes_dict.keys():
                cur_attr = all_atr_dict[attr_name]
                if cur_attr.one_hot:
                    cur_features += list(cur_attr.one_hot_dict[edge.attributes_dict[cur_attr.name]])
                else:
                    cur_features += [edge.attributes_dict[cur_attr.name]]
            cur_features = np.array(cur_features)
            attr_len = len(cur_features)
            if fl:
                edge_attr_adj_matrix = np.zeros((max_size, max_size, attr_len))
                fl = False
            edge_attr_adj_matrix[begin, end, :] = cur_features
            edge_attr_adj_matrix[end, begin, :] = cur_features

        return edge_attr_adj_matrix
<<<<<<< HEAD
   
=======

>>>>>>> 257278b8
    def get_node_feature_matrix(self, all_atr_dict, max_size):
        features = []
        for node in self.nodes:
            cur_features = []
            for attr_name in node.attributes_dict.keys():
                cur_attr = all_atr_dict[attr_name]
                if cur_attr.one_hot:
                    cur_features += list(cur_attr.one_hot_dict[node.attributes_dict[cur_attr.name]])
                else:
                    cur_features += [node.attributes_dict[cur_attr.name]]
            features.append(cur_features)

        features = np.array(features)
        padded_features = np.zeros((max_size, features.shape[1]))
        padded_features[:features.shape[0], :features.shape[1]] = features
        return padded_features
    
    
    def xyz_to_zmat(self):
        raise NotImplementedError()
        
    def zmat_to_xyz(self):
        raise NotImplementedError()
    
        
<|MERGE_RESOLUTION|>--- conflicted
+++ resolved
@@ -129,11 +129,7 @@
             edge_attr_adj_matrix[end, begin, :] = cur_features
 
         return edge_attr_adj_matrix
-<<<<<<< HEAD
-   
-=======
 
->>>>>>> 257278b8
     def get_node_feature_matrix(self, all_atr_dict, max_size):
         features = []
         for node in self.nodes:
