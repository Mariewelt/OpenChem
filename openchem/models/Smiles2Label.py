from openchem.models.openchem_model import OpenChemModel
from openchem.optimizer.openchem_optimizer import OpenChemOptimizer
from openchem.optimizer.openchem_lr_scheduler import OpenChemLRScheduler

import torch


class Smiles2Label(OpenChemModel):
    r"""
    Creates a model that predicts one or multiple labels given string of
    characters as input. Embeddings for input sequences are extracted with
    Embedding layer, followed by encoder (could be RNN or CNN encoder).
    Last layer of the model is multi-layer perceptron.

    Args:
        params (dict): dictionary describing model architecture.

    """
    def __init__(self, params):
        super(Smiles2Label, self).__init__(params)
        self.embedding = self.params['embedding']
        self.embed_params = self.params['embedding_params']
        self.Embedding = self.embedding(self.embed_params)
        self.encoder = self.params['encoder']
        self.encoder_params = self.params['encoder_params']
        self.Encoder = self.encoder(self.encoder_params, self.use_cuda)
        self.mlp = self.params['mlp']
        self.mlp_params = self.params['mlp_params']
        self.MLP = self.mlp(self.mlp_params)
        self.optimizer = OpenChemOptimizer([self.params['optimizer'], self.params['optimizer_params']],
                                           self.parameters())
        self.scheduler = OpenChemLRScheduler([self.params['lr_scheduler'], self.params['lr_scheduler_params']],
                                             self.optimizer.optimizer)

    def forward(self, inp, eval=False):
        if eval:
            self.eval()
        else:
            self.train()
        input_tensor = inp[0]
        input_length = inp[1]
        embedded = self.Embedding(input_tensor)
        output, _ = self.Encoder([embedded, input_length])
        output = self.MLP(output)
        return output

<<<<<<< HEAD
    def cast_inputs(self, sample):
        batch_mols = torch.tensor(sample['tokenized_smiles'],
                                  requires_grad=True).long()
        batch_labels = torch.tensor(sample['labels']).float()
        batch_length = torch.tensor(sample['length']).long()
        if self.task == 'classification':
            batch_labels = batch_labels.long()
        if self.use_cuda:
            batch_mols = batch_mols.cuda()
            batch_labels = batch_labels.cuda()
            batch_length = batch_length.cuda()
        return [batch_mols, batch_length], batch_labels
=======
    @staticmethod
    def cast_inputs(sample, task, use_cuda, for_prediction=False):
        batch_mols = sample['tokenized_smiles'].to(dtype=torch.long)
        if for_prediction and "object" in sample.keys():
            batch_object = sample['object']
        else:
            batch_object = None
        batch_length = sample['length'].to(dtype=torch.long)
        if not for_prediction and "labels" in sample.keys():
            batch_labels = sample['labels'].to(dtype=torch.float)
            if task == 'classification':
                batch_labels = batch_labels.to(dtype=torch.long)
        else:
            batch_labels = None
        if use_cuda:
            batch_mols = batch_mols.to(device="cuda")
            batch_length = batch_length.to(device="cuda")
            if batch_labels is not None:
                batch_labels = batch_labels.to(device="cuda")
        if batch_object is not None:
            return (batch_mols, batch_length), batch_object
        else:
            return (batch_mols, batch_length), batch_labels
>>>>>>> 257278b8
<|MERGE_RESOLUTION|>--- conflicted
+++ resolved
@@ -44,20 +44,6 @@
         output = self.MLP(output)
         return output
 
-<<<<<<< HEAD
-    def cast_inputs(self, sample):
-        batch_mols = torch.tensor(sample['tokenized_smiles'],
-                                  requires_grad=True).long()
-        batch_labels = torch.tensor(sample['labels']).float()
-        batch_length = torch.tensor(sample['length']).long()
-        if self.task == 'classification':
-            batch_labels = batch_labels.long()
-        if self.use_cuda:
-            batch_mols = batch_mols.cuda()
-            batch_labels = batch_labels.cuda()
-            batch_length = batch_length.cuda()
-        return [batch_mols, batch_length], batch_labels
-=======
     @staticmethod
     def cast_inputs(sample, task, use_cuda, for_prediction=False):
         batch_mols = sample['tokenized_smiles'].to(dtype=torch.long)
@@ -81,4 +67,4 @@
             return (batch_mols, batch_length), batch_object
         else:
             return (batch_mols, batch_length), batch_labels
->>>>>>> 257278b8
+          