# modified from https://github.com/NVIDIA/OpenSeq2Seq/blob/master/run.py

import os
import ast
import copy
import runpy
import random
import warnings
import argparse

from six import string_types

import torch
from torch.utils.data.distributed import DistributedSampler
import torch.distributed as dist
import torch.backends.cudnn as cudnn
from torch.utils.data.distributed import DistributedSampler

from data.utils import create_loader
from utils.utils import get_latest_checkpoint, deco_print
from utils.utils import flatten_dict, nested_update, nest_dict


def main():
    parser = argparse.ArgumentParser(description='Experiment parameters')
    parser.add_argument("--use_cuda", default=torch.cuda.is_available(),
                        help="Whether to train on GPU")
    parser.add_argument("--config_file", required=True,
                        help="Path to the configuration file")
    parser.add_argument("--mode", default='train',
                        help="Could be \"train\", \"eval\", or  "
                             "\"train_eval\"")
    parser.add_argument('--continue_learning', dest='continue_learning',
                        action='store_true',
                        help="whether to continue learning")
    parser.add_argument('--world_size', default=1, type=int,
                        help='number of distributed processes')
    # parser.add_argument('--distributed_init_method',
    #                    default='tcp://224.66.41.62:23456',
    #                    type=str,
    #                    help='url used to set up distributed training')
    parser.add_argument('--dist-backend', default='nccl', type=str,
                        help='distributed backend')
    parser.add_argument('--seed', default=None, type=int,
                        help='seed for initializing training. ')
    parser.add_argument('--gpu', default=None, type=str,
                        help='GPU id to use.')
<<<<<<< HEAD
    parser.add_argument('-j', '--workers', default=4, type=int, metavar='N',
                        help='number of data loading workers (default: 4)')
    parser.add_argument("--local_rank", type=int)

    args, unknown = parser.parse_known_args()
	
    torch.cuda.set_device(args.local_rank)
=======

    args, unknown = parser.parse_known_args()
>>>>>>> 10f70189

    args.gpu = args.gpu.split(',')
    args.gpu = [int(x) for x in args.gpu]
    print(args.gpu)

    args.distributed_world_size = torch.cuda.device_count()
    args.distributed_init_method = 'tcp://localhost:{port}'.format(
        port=random.randint(10000, 20000))

    mp = torch.multiprocessing.get_context('spawn')

    # Create a thread to listen for errors in the child processes.
    # error_queue = mp.SimpleQueue()
    # error_handler = ErrorHandler(error_queue)

    # Train with multiprocessing.
    procs = []
    for i in range(args.distributed_world_size):
        args.distributed_rank = i
        args.device_id = i
        procs.append(mp.Process(target=run_model, args=(args, unknown, i),
                                daemon=True))
        procs[i].start()
        # error_handler.add_child(procs[i].pid)
    for p in procs:
        p.join()


def run_model(args, unknown, process_rank):

    if args.mode not in ['train', 'eval', 'train_eval']:
        raise ValueError("Mode has to be one of "
                         "['train', 'eval', 'train_eval']")

    config_module = runpy.run_path(args.config_file)

    model_config = config_module.get('model_params', None)
    model_config['use_cuda'] = args.use_cuda
    model_config['world_size'] = args.distributed_world_size
    if model_config is None:
        raise ValueError('model_params dictionary has to be '
                         'defined in the config file')
    model = config_module.get('model', None)
    if model is None:
        raise ValueError('model class has to be defined in the config file')

        # after we read the config, trying to overwrite some of the properties
        # with command line arguments that were passed to the script
    parser_unk = argparse.ArgumentParser()
    for pm, value in flatten_dict(model_config).items():
        if type(value) == int or type(value) == float or \
                isinstance(value, string_types):
            parser_unk.add_argument('--' + pm, default=value, type=type(value))
        elif type(value) == bool:
            parser_unk.add_argument('--' + pm, default=value,
                                    type=ast.literal_eval)

    config_update = parser_unk.parse_args(unknown)
    nested_update(model_config, nest_dict(vars(config_update)))

    if process_rank == 0:
        # checking that everything is correct with log directory
        logdir = model_config['logdir']
        ckpt_dir = logdir + '/checkpoint/'

        try:
            try:
                os.stat(logdir)
            except:
                os.mkdir(logdir)
                print('Directory created')
            # check if folder checkpoint within log directory exists,
            # create if it doesn't
            try:
                os.stat(ckpt_dir)
            except:
                os.mkdir(logdir + '/checkpoint')
                print("Directory created")
                ckpt_dir = logdir + '/checkpoint'
            if args.mode == 'train' or args.mode == 'train_eval':
                if os.path.isfile(logdir):
                    raise IOError(
                        "There is a file with the same name as \"logdir\" "
                        "parameter. You should change the log directory path "
                        "or delete the file to continue.")

                # check if 'logdir' directory exists and non-empty
                if os.path.isdir(ckpt_dir) and os.listdir(ckpt_dir) != []:
                    if not args.continue_learning:
                        raise IOError(
                            "Log directory is not empty. If you want to continue "
                            "learning, you should provide "
                            "\"--continue_learning\" flag")
                    checkpoint = get_latest_checkpoint(ckpt_dir)
                    if checkpoint is None:
                        raise IOError(
                            "There is no model checkpoint in the "
                            "{} directory. Can't load model".format(ckpt_dir)
                        )
                else:
                    if args.continue_learning:
                        raise IOError(
                            "The log directory is empty or does not exist. "
                            "You should probably not provide "
                            "\"--continue_learning\" flag?")
                    checkpoint = None
            elif args.mode == 'eval':
                if os.path.isdir(logdir) and os.listdir(logdir) != []:
                    checkpoint = get_latest_checkpoint(ckpt_dir)
                    if checkpoint is None:
                        raise IOError(
                                "There is no model checkpoint in the "
                                "{} directory. Can't load model".format(ckpt_dir)
                        )
                else:
                    raise IOError(
                        "{} does not exist or is empty, can't restore model".format(
                            ckpt_dir
                        )
                    )
        except IOError:
                raise

    train_config = copy.deepcopy(model_config)
    eval_config = copy.deepcopy(model_config)

    if args.mode == 'train' or args.mode == 'train_eval':
        if 'train_params' in config_module:
            nested_update(train_config,
                          copy.deepcopy(config_module['train_params']))
    if args.mode == 'eval' or args.mode == 'train_eval':
        if 'eval_params' in config_module:
            nested_update(eval_config,
                          copy.deepcopy(config_module['eval_params']))

    if args.mode == 'train' or args.mode == 'train_eval':
        if checkpoint is None:
            deco_print("Starting training from scratch")
        else:
            deco_print(
                "Restored checkpoint from {}. Resuming training".format(
                    checkpoint),
            )
    elif args.mode == 'eval' or args.mode == 'infer':
        deco_print("Loading model from {}".format(checkpoint))

    args.distributed = args.distributed_world_size > 1

    if args.distributed:
        dist.init_process_group(backend=args.dist_backend,
<<<<<<< HEAD
                                     init_method=args.dist_url)
        # dist.init_process_group(backend=args.dist_backend,
        #                         init_method=args.dist_url,
        #                         world_size=args.world_size)
=======
                                init_method=args.distributed_init_method,
                                world_size=args.distributed_world_size,
                                rank=process_rank
                                )
>>>>>>> 10f70189
        print('Distirbuted process initiated')

    # if args.gpu is not None and len(args.gpu) == 1:
    #     warnings.warn('You have chosen a specific GPU. This will completely '
    #                   'disable data parallelism.')

    cudnn.benchmark = True

    if args.mode == "train" or args.mode == "train_eval":
        train_dataset = copy.deepcopy(model_config['train_data_layer'])
        if args.distributed:
            train_sampler = DistributedSampler(train_dataset)
        else:
            train_sampler = None
        train_loader = create_loader(train_dataset,
                                     batch_size=model_config['batch_size'],
                                     shuffle=(train_sampler is None),
                                     # num_workers=args.workers,
                                     pin_memory=True,
                                     sampler=train_sampler)
    else:
        train_loader = None

    if args.mode in ["eval", "train_eval"]:
        val_dataset = copy.deepcopy(model_config['val_data_layer'])
        if args.distributed:
            val_sampler = DistributedSampler(val_dataset)
        else:
            val_sampler = None
        val_loader = create_loader(val_dataset,
                                   batch_size=model_config['batch_size'],
                                   shuffle=(train_sampler is None),
                                   # num_workers=args.workers,
                                   pin_memory=True,
                                   sampler=val_sampler)
    else:
        val_loader = None

    model_config['train_loader'] = train_loader
    model_config['val_loader'] = val_loader

    # create model
    if args.continue_learning or args.mode == 'eval':
        print("=> loading model  pre-trained model")
        my_model = model(params=model_config)
        my_model.load_model(ckpt_dir)
    else:
        print("=> creating model")
        my_model = model(params=model_config)

<<<<<<< HEAD
    if args.gpu is not None and len(args.gpu) == 1:
        my_model = model.cuda(args.gpu)
    elif args.distributed and args.gpu is None:
        my_model = torch.nn.parallel.DistributedDataParallel(my_model,
							     device_ids=[args.local_rank],
                                                             output_device=args.local_rank
                                                             ).cuda()
    elif args.distributed and len(args.gpu) > 1:
        my_model = torch.nn.parallel.DistributedDataParallel(my_model,
                                                             device_ids=[args.local_rank],
							     output_device=args.local_rank
                                                             ).cuda()
    elif args.use_cuda:
        my_model = torch.nn.DataParallel(my_model, device_ids=args.gpu).cuda()
=======
    #if args.gpu is not None and len(args.gpu) == 1:
    #    my_model = model.cuda(args.gpu)
    #elif args.distributed and args.gpu is None:
    #    my_model = torch.nn.parallel.DistributedDataParallel(my_model).cuda()
    #elif args.distributed and len(args.gpu) > 1:
    #    my_model = torch.nn.parallel.DistributedDataParallel(my_model,
    #                                                         device_ids=args.gpu
    #                                                         ).cuda()
    #                                                         ).cuda()
    #elif args.use_cuda:
    #    my_model = torch.nn.DataParallel(my_model, device_ids=args.gpu).cuda()
    my_model = my_model.cuda()
>>>>>>> 10f70189

    if args.mode == 'train':
        my_model.fit(eval=False, multiprocess=True)
    elif args.mode == 'train_eval':
        my_model.fit(eval=True, multiprocess=True)
    elif args.mode == "eval":
        my_model.evaluate()


if __name__ == '__main__':
    torch.multiprocessing.set_start_method("spawn")
    main()<|MERGE_RESOLUTION|>--- conflicted
+++ resolved
@@ -45,18 +45,8 @@
                         help='seed for initializing training. ')
     parser.add_argument('--gpu', default=None, type=str,
                         help='GPU id to use.')
-<<<<<<< HEAD
-    parser.add_argument('-j', '--workers', default=4, type=int, metavar='N',
-                        help='number of data loading workers (default: 4)')
-    parser.add_argument("--local_rank", type=int)
 
     args, unknown = parser.parse_known_args()
-	
-    torch.cuda.set_device(args.local_rank)
-=======
-
-    args, unknown = parser.parse_known_args()
->>>>>>> 10f70189
 
     args.gpu = args.gpu.split(',')
     args.gpu = [int(x) for x in args.gpu]
@@ -207,17 +197,10 @@
 
     if args.distributed:
         dist.init_process_group(backend=args.dist_backend,
-<<<<<<< HEAD
-                                     init_method=args.dist_url)
-        # dist.init_process_group(backend=args.dist_backend,
-        #                         init_method=args.dist_url,
-        #                         world_size=args.world_size)
-=======
                                 init_method=args.distributed_init_method,
                                 world_size=args.distributed_world_size,
                                 rank=process_rank
                                 )
->>>>>>> 10f70189
         print('Distirbuted process initiated')
 
     # if args.gpu is not None and len(args.gpu) == 1:
@@ -268,22 +251,6 @@
         print("=> creating model")
         my_model = model(params=model_config)
 
-<<<<<<< HEAD
-    if args.gpu is not None and len(args.gpu) == 1:
-        my_model = model.cuda(args.gpu)
-    elif args.distributed and args.gpu is None:
-        my_model = torch.nn.parallel.DistributedDataParallel(my_model,
-							     device_ids=[args.local_rank],
-                                                             output_device=args.local_rank
-                                                             ).cuda()
-    elif args.distributed and len(args.gpu) > 1:
-        my_model = torch.nn.parallel.DistributedDataParallel(my_model,
-                                                             device_ids=[args.local_rank],
-							     output_device=args.local_rank
-                                                             ).cuda()
-    elif args.use_cuda:
-        my_model = torch.nn.DataParallel(my_model, device_ids=args.gpu).cuda()
-=======
     #if args.gpu is not None and len(args.gpu) == 1:
     #    my_model = model.cuda(args.gpu)
     #elif args.distributed and args.gpu is None:
@@ -296,7 +263,6 @@
     #elif args.use_cuda:
     #    my_model = torch.nn.DataParallel(my_model, device_ids=args.gpu).cuda()
     my_model = my_model.cuda()
->>>>>>> 10f70189
 
     if args.mode == 'train':
         my_model.fit(eval=False, multiprocess=True)
