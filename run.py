# modified from https://github.com/NVIDIA/OpenSeq2Seq/blob/master/run.py

import os
import ast
import copy
import runpy
import argparse

from six import string_types

import torch
import torch.distributed as dist
import torch.backends.cudnn as cudnn
from torch.utils.data.distributed import DistributedSampler
from torch.nn.parallel import DistributedDataParallel

from models.openchem_model import build_training, fit, evaluate

from data.utils import create_loader
from utils.utils import get_latest_checkpoint, deco_print
from utils.utils import flatten_dict, nested_update, nest_dict


def one_process_main():
    raise NotImplementedError


def distributed_main():
    raise NotImplementedError


def main():
    parser = argparse.ArgumentParser(description='Experiment parameters')
    parser.add_argument("--use_cuda", default=torch.cuda.is_available(),
                        help="Whether to train on GPU")
    parser.add_argument("--config_file", required=True,
                        help="Path to the configuration file")
    parser.add_argument("--mode", default='train',
                        help="Could be \"train\", \"eval\", or  "
                             "\"train_eval\"")
    parser.add_argument('--continue_learning', dest='continue_learning',
                        action='store_true',
                        help="whether to continue learning")
    parser.add_argument('--dist-backend', default='nccl', type=str,
                        help='distributed backend')
    parser.add_argument('--seed', default=None, type=int,
                        help='seed for initializing training. ')
    parser.add_argument('-j', '--workers', default=4, type=int, metavar='N',
                        help='number of data loading workers (default: 4)')
    parser.add_argument("--local_rank", type=int)

    args, unknown = parser.parse_known_args()

    if args.mode not in ['train', 'eval', 'train_eval']:
        raise ValueError("Mode has to be one of "
                         "['train', 'eval', 'train_eval']")
    torch.manual_seed(1234)
    torch.cuda.manual_seed_all(1234)
    config_module = runpy.run_path(args.config_file)

    model_config = config_module.get('model_params', None)
    model_config['use_cuda'] = args.use_cuda
    if model_config is None:
        raise ValueError('model_params dictionary has to be '
                         'defined in the config file')
    model_object = config_module.get('model', None)
    if model_object is None:
        raise ValueError('model class has to be defined in the config file')

        # after we read the config, trying to overwrite some of the properties
        # with command line arguments that were passed to the script
    parser_unk = argparse.ArgumentParser()
    for pm, value in flatten_dict(model_config).items():
        if type(value) == int or type(value) == float or \
                isinstance(value, string_types):
            parser_unk.add_argument('--' + pm, default=value, type=type(value))
        elif type(value) == bool:
            parser_unk.add_argument('--' + pm, default=value,
                                    type=ast.literal_eval)

    config_update = parser_unk.parse_args(unknown)
    nested_update(model_config, nest_dict(vars(config_update)))

    # checking that everything is correct with log directory
    logdir = '/home/mpopova/Work/OpenChem/logs'  #model_config['logdir']
    ckpt_dir = logdir + '/checkpoint/'

    if args.local_rank == 0:
        try:
            try:
                os.stat(logdir)
            except:
                os.mkdir(logdir)
                print('Directory created')
            # check if folder checkpoint within log directory exists,
            # create if it doesn't
            try:
                os.stat(ckpt_dir)
            except:
                os.mkdir(logdir + '/checkpoint')
                print("Directory created")
                ckpt_dir = logdir + '/checkpoint/'
            if args.mode == 'train' or args.mode == 'train_eval':
                if os.path.isfile(logdir):
                    raise IOError(
                        "There is a file with the same name as \"logdir\" "
                        "parameter. You should change the log directory path "
                        "or delete the file to continue.")

                # check if 'logdir' directory exists and non-empty
                if os.path.isdir(ckpt_dir) and os.listdir(ckpt_dir) != []:
                    if not args.continue_learning:
                        raise IOError(
<<<<<<< HEAD
                            "Log directory is not empty. If you want to "
                            "continue learning, you should provide "
=======
                            "Log directory is not empty. If you want to continue "
                            "learning, you should provide "
>>>>>>> 601deae5
                            "\"--continue_learning\" flag")
                    checkpoint = get_latest_checkpoint(ckpt_dir)
                    if checkpoint is None:
                        raise IOError(
                            "There is no model checkpoint in the "
                            "{} directory. Can't load model".format(ckpt_dir)
                        )
                else:
                    if args.continue_learning:
                        raise IOError(
                            "The log directory is empty or does not exist. "
                            "You should probably not provide "
                            "\"--continue_learning\" flag?")
                    checkpoint = None
            elif args.mode == 'eval':
                if os.path.isdir(logdir) and os.listdir(logdir) != []:
                    checkpoint = get_latest_checkpoint(ckpt_dir)
                    if checkpoint is None:
                        raise IOError(
                                "There is no model checkpoint in the "
<<<<<<< HEAD
                                "{} directory. Can't load model".format(
                                    ckpt_dir
                                )
                        )
                else:
                    raise IOError(
                        "{} does not exist or is empty, can't restore".format(
=======
                                "{} directory. Can't load model".format(ckpt_dir)
                        )
                else:
                    raise IOError(
                        "{} does not exist or is empty, can't restore model".format(
>>>>>>> 601deae5
                            ckpt_dir
                        )
                    )
        except IOError:
                raise
    else:
        if args.continue_learning or args.mode == 'eval':
            checkpoint = get_latest_checkpoint(ckpt_dir)
        else:
            checkpoint = None

    train_config = copy.deepcopy(model_config)
    eval_config = copy.deepcopy(model_config)

    if args.mode == 'train' or args.mode == 'train_eval':
        if 'train_params' in config_module:
            nested_update(train_config,
                          copy.deepcopy(config_module['train_params']))
    if args.mode == 'eval' or args.mode == 'train_eval':
        if 'eval_params' in config_module:
            nested_update(eval_config,
                          copy.deepcopy(config_module['eval_params']))

    if args.mode == 'train' or args.mode == 'train_eval':
        if not args.continue_learning:
            deco_print("Starting training from scratch process " +
                       str(args.local_rank))
        else:
            deco_print(
                "Restored checkpoint from {}. Resuming training".format(
                    checkpoint),
            )
    elif args.mode == 'eval' or args.mode == 'infer':
        deco_print("Loading model from {}".format(checkpoint))

    args.distributed = True
    torch.cuda.set_device(args.local_rank)

    if args.distributed:
        dist.init_process_group(backend=args.dist_backend,
                                init_method='env://')
        print('Distributed process with rank ' + str(args.local_rank) +
              ' initiated')

        args.world_size = torch.distributed.get_world_size()
        model_config['world_size'] = args.world_size
    else:
        model_config['world_size'] = 1

    cudnn.benchmark = True

    if args.mode == "train" or args.mode == "train_eval":
        train_dataset = copy.deepcopy(model_config['train_data_layer'])
        if args.distributed:
            train_sampler = DistributedSampler(train_dataset)
        else:
            train_sampler = None
        train_loader = create_loader(train_dataset,
                                     batch_size=model_config['batch_size'],
                                     shuffle=(train_sampler is None),
                                     num_workers=args.workers,
                                     pin_memory=True,
                                     sampler=train_sampler)
    else:
        train_loader = None

    if args.mode in ["eval", "train_eval"]:
        val_dataset = copy.deepcopy(model_config['val_data_layer'])
<<<<<<< HEAD
=======
        #if args.distributed:
        #    val_sampler = DistributedSampler(val_dataset)
        #else:
        val_sampler = None
>>>>>>> 601deae5
        val_loader = create_loader(val_dataset,
                                   batch_size=model_config['batch_size'],
                                   shuffle=False,
                                   num_workers=1,
                                   pin_memory=True)
    else:
        val_loader = None

    model_config['train_loader'] = train_loader
    model_config['val_loader'] = val_loader

    # create model
    model = model_object(params=model_config)

    model = model.cuda()

    model = DistributedDataParallel(model, device_ids=[args.local_rank],
                                    output_device=args.local_rank
                                    )
    if args.continue_learning or args.mode == 'eval':
        print("=> loading model  pre-trained model")
        weights = torch.load(checkpoint)
        model.load_state_dict(weights)

    criterion, optimizer, lr_scheduler = build_training(model, model_config)

    if args.mode == 'train':
        fit(model, lr_scheduler, train_loader, optimizer, criterion,
            model_config, eval=False)
    elif args.mode == 'train_eval':
        fit(model, lr_scheduler, train_loader, optimizer, criterion,
            model_config, eval=True, val_loader=val_loader)
    elif args.mode == "eval":
        evaluate(model, val_loader, criterion)


if __name__ == '__main__':
<<<<<<< HEAD
    main()
=======
    main()
>>>>>>> 601deae5
<|MERGE_RESOLUTION|>--- conflicted
+++ resolved
@@ -111,13 +111,8 @@
                 if os.path.isdir(ckpt_dir) and os.listdir(ckpt_dir) != []:
                     if not args.continue_learning:
                         raise IOError(
-<<<<<<< HEAD
                             "Log directory is not empty. If you want to "
                             "continue learning, you should provide "
-=======
-                            "Log directory is not empty. If you want to continue "
-                            "learning, you should provide "
->>>>>>> 601deae5
                             "\"--continue_learning\" flag")
                     checkpoint = get_latest_checkpoint(ckpt_dir)
                     if checkpoint is None:
@@ -138,7 +133,6 @@
                     if checkpoint is None:
                         raise IOError(
                                 "There is no model checkpoint in the "
-<<<<<<< HEAD
                                 "{} directory. Can't load model".format(
                                     ckpt_dir
                                 )
@@ -146,13 +140,6 @@
                 else:
                     raise IOError(
                         "{} does not exist or is empty, can't restore".format(
-=======
-                                "{} directory. Can't load model".format(ckpt_dir)
-                        )
-                else:
-                    raise IOError(
-                        "{} does not exist or is empty, can't restore model".format(
->>>>>>> 601deae5
                             ckpt_dir
                         )
                     )
@@ -221,13 +208,6 @@
 
     if args.mode in ["eval", "train_eval"]:
         val_dataset = copy.deepcopy(model_config['val_data_layer'])
-<<<<<<< HEAD
-=======
-        #if args.distributed:
-        #    val_sampler = DistributedSampler(val_dataset)
-        #else:
-        val_sampler = None
->>>>>>> 601deae5
         val_loader = create_loader(val_dataset,
                                    batch_size=model_config['batch_size'],
                                    shuffle=False,
@@ -265,8 +245,4 @@
 
 
 if __name__ == '__main__':
-<<<<<<< HEAD
     main()
-=======
-    main()
->>>>>>> 601deae5
