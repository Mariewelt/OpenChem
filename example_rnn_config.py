--- conflicted
+++ resolved
@@ -14,13 +14,10 @@
 train_dataset = SmilesDataset('./benchmark_datasets/HIV_dataset/HIV_train.csv',
                               cols_to_read=[0, 1])
 val_dataset = SmilesDataset('./benchmark_datasets/HIV_dataset/HIV_test.csv',
-<<<<<<< HEAD
                             cols_to_read=[0, 1], tokens=train_dataset.tokens)
+
 assert train_dataset.tokens == val_dataset.tokens
 
-=======
-                            cols_to_read=[0, 1])
->>>>>>> cf88910e3cc5108e5f3f83c65934582044517509
 use_cuda = True
 
 model = Smiles2Label
@@ -43,8 +40,8 @@
     'optimizer': RMSprop,
     'optimizer_params': {
         'lr': 0.0001,
-	'weight_decay': 1e-5
-    },
+        'weight_decay': 1e-5
+        },
     'lr_scheduler': ExponentialLR,
     'lr_scheduler_params': {
         'gamma': 0.97
@@ -70,9 +67,6 @@
         'n_layers': 2,
         'hidden_size': [64, 2],
         'activations': [F.relu, F.relu],
-<<<<<<< HEAD
         'dropout': 0.8
-=======
->>>>>>> cf88910e3cc5108e5f3f83c65934582044517509
     }
 }